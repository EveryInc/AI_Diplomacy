import { gameState } from "./gameState";
import { logger } from "./logger";
import { updatePhaseDisplay, playBtn, prevBtn, nextBtn } from "./domElements";
import { initUnits } from "./units/create";
import { updateSupplyCenterOwnership, updateMapOwnership as _updateMapOwnership, updateMapOwnership } from "./map/state";
import { updateChatWindows, addToNewsBanner } from "./domElements/chatWindows";
import { createAnimationsForNextPhase } from "./units/animate";
import { speakSummary } from "./speech";
import { config } from "./config";
import { debugMenuInstance } from "./debug/debugMenu";
import { showTwoPowerConversation, closeTwoPowerConversation } from "./components/twoPowerConversation";
import { closeVictoryModal, showVictoryModal } from "./components/victoryModal";
import { notifyPhaseChange } from "./webhooks/phaseNotifier";
import { updateLeaderboard } from "./components/leaderboard";
import { updateRotatingDisplay } from "./components/rotatingDisplay";
import { startBackgroundAudio, stopBackgroundAudio } from "./backgroundAudio";

const MOMENT_THRESHOLD = 8.0
// If we're in debug mode or instant mode, show it quick, otherwise show it for 30 seconds
const MOMENT_DISPLAY_TIMEOUT_MS = config.isDebugMode ? 100 : config.momentDisplayTimeout

// FIXME: Going to previous phases is borked. Units do not animate properly, map doesn't update.
export function _setPhase(phaseIndex: number) {
  if (phaseIndex < 0) {
    throw new Error(`Provided invalid phaseIndex, cannot setPhase to ${phaseIndex} - game has ${gameState.gameData.phases.length} phases`)
  }
  if (phaseIndex >= gameState.gameData.phases.length - 1) {
    gameState.phaseIndex = gameState.gameData.phases.length - 1
    displayFinalPhase()
    return
  }

  // Store the old phase index at the very beginning
  const oldPhaseIndex = gameState.phaseIndex;

  if (config.isDebugMode) {
    debugMenuInstance.updateTools()
  }


  // Validate that the phaseIndex is within the bounds of the game length.
  if (phaseIndex - gameState.phaseIndex != 1) {
    // We're moving more than one Phase forward, or any number of phases backward, to do so clear the board and reInit the units on the correct phase
    gameState.unitAnimations = [];
    initUnits(phaseIndex)
    gameState.phaseIndex = phaseIndex
    displayPhase(true)
  } else {
    if (gameState.isPlaying) {
      gameState.eventQueue.start();
    }

    // Advance the phase index
    gameState.phaseIndex++;
    if (config.isDebugMode && gameState.gameData) {
      console.log(`Moving to phase ${gameState.gameData.phases[gameState.phaseIndex].name}`);
    }

    displayPhase()
  }

  // Finally, update the gameState with the current phaseIndex
  gameState.phaseIndex = phaseIndex

  // Send webhook notification for phase change
  notifyPhaseChange(oldPhaseIndex, phaseIndex);
}

// --- PLAYBACK CONTROLS ---
/**
 * Updates the gameState.isPlaying variable, toggling it from current position. Updates UI Elements to indicate current state.
 *
 * @param explicitSet - If you need to set the state to playing or not, use this with the bool of what you want the state to be.
 *
 */
export function togglePlayback(explicitSet: boolean | undefined = undefined) {
  // If the game doesn't have any data, or there are no phases, return;
  if (!gameState.gameData || gameState.gameData.phases.length <= 0) {
    alert("This game file appears to be broken. Please reload the page and load a different game.")
    throw Error("Bad gameState, exiting.")
  };

  // TODO: Likely not how we want to handle the speaking section of this. 
  //   Should be able to pause the other elements while we're speaking
  if (gameState.isSpeaking) return;

  gameState.isPlaying = !gameState.isPlaying;
  if (typeof explicitSet === "boolean") {
    gameState.isPlaying = explicitSet
  }

  if (gameState.isPlaying) {
    playBtn.textContent = "⏸ Pause";
    prevBtn.disabled = true;
    nextBtn.disabled = true;
    logger.log("Starting playback...");

    // Start background audio when playback starts
    startBackgroundAudio();

<<<<<<< HEAD
=======
    // Start event queue for deterministic animations
    gameState.eventQueue.start();

    if (gameState.cameraPanAnim) gameState.cameraPanAnim.getAll()[1].start()

>>>>>>> bad4ad37
    // First, show the messages of the current phase if it's the initial playback
    if (gameState.currentPhase.messages && gameState.currentPhase.messages.length) {
      // Show messages with stepwise animation
      logger.log(`Playing ${gameState.currentPhase.messages.length} messages from phase ${gameState.phaseIndex + 1}/${gameState.gameData.phases.length}`);
<<<<<<< HEAD
      gameState.nextPhaseScheduled = true
=======
>>>>>>> bad4ad37
      displayPhase()
    } else {
      // No messages, go straight to unit animations
      logger.log("No messages for this phase, proceeding to animations");
    }
  } else {
    if (gameState.cameraPanAnim) gameState.cameraPanAnim.getAll()[0].pause();
    playBtn.textContent = "▶ Play";
    // (playbackTimer is replaced by event queue system)

    // Stop background audio when pausing
    stopBackgroundAudio();

    // Ensure any open two-power conversations are closed when pausing
    closeTwoPowerConversation(true); // immediate = true

    // Stop and reset event queue when pausing with cleanup
    gameState.eventQueue.stop();
    gameState.eventQueue.reset(() => {
      // Ensure proper state cleanup when events are canceled
      gameState.messagesPlaying = false;
      gameState.isAnimating = false;
    });

    gameState.messagesPlaying = false;
    prevBtn.disabled = false;
    nextBtn.disabled = false;
  }
}


export function scheduleNextPhase() {
  gameState.eventQueue.scheduleDelay(0, nextPhase)
}

export function scheduleSummarySpeech() {
  // Delay speech in streaming mode
  gameState.eventQueue.scheduleDelay(config.speechDelay, () => {
    // Speak the summary and advance after
    speakSummary()
  }, `speech-delay-${Date.now()}`);
}

/** Handels all the end-of-phase items before calling _setPhase().
 *
 */
export function nextPhase() {
  let moment = gameState.checkPhaseHasMoment(gameState.gameData.phases[gameState.phaseIndex].name)
  if (moment !== null && moment.interest_score >= MOMENT_THRESHOLD && moment.powers_involved.length >= 2) {

    const power1 = moment.powers_involved[0];
    const power2 = moment.powers_involved[1];

    showTwoPowerConversation({
      power1: power1,
      power2: power2,
      moment: moment,
      onClose: () => {
        // Schedule the speaking of the summary after the conversation closes
        scheduleSummarySpeech();
        if (gameState.isPlaying) _setPhase(gameState.phaseIndex + 1)
      }
    })
  } else {
    // No conversation to show, proceed with normal flow
    scheduleSummarySpeech();
    _setPhase(gameState.phaseIndex + 1)
  }
}

export function previousPhase() {
  _setPhase(gameState.phaseIndex - 1)
}

/**
 * Unified function to display a phase with proper transitions
 * Handles both initial display and animated transitions between phases
 * @param skipMessages Whether to skip message animations (used for initial load)
 */
export function displayPhase(skipMessages = false) {
  let index = gameState.phaseIndex
  if (index >= gameState.gameData.phases.length) {
    // FIXME: Calling this here as well as in nextPhase is unneeded

    displayFinalPhase()
    logger.log("Displayed final phase.")
    return;
  }
  if (!gameState.gameData || !gameState.gameData.phases ||
    index < 0) {
    logger.log("Invalid phase index.");
    return;
  }

  // Handle the special case for the first phase (index 0)
  const isFirstPhase = index === 0;
  const currentPhase = gameState.gameData.phases[index];

  // Only get previous phase if not the first phase
  const prevIndex = isFirstPhase ? null : (index > 0 ? index - 1 : null);
  const previousPhase = prevIndex !== null ? gameState.gameData.phases[prevIndex] : null;


  // Update supply centers
  if (currentPhase.state?.centers) {
    updateSupplyCenterOwnership(currentPhase.state.centers);
  }


  // Update UI elements with smooth transitions
  updateRotatingDisplay(gameState.gameData, gameState.phaseIndex, gameState.currentPower, true);
  _updateMapOwnership();

  // Add phase info to news banner if not already there
  const phaseBannerText = `Phase: ${currentPhase.name}: ${currentPhase.summary}`;
  addToNewsBanner(phaseBannerText);

  // Log phase details to console only, don't update info panel with this
  const phaseInfo = `Phase: ${currentPhase.name}\nSCs: ${currentPhase.state?.centers ? JSON.stringify(currentPhase.state.centers) : 'None'}\nUnits: ${currentPhase.state?.units ? JSON.stringify(currentPhase.state.units) : 'None'}`;
  console.log(phaseInfo); // Use console.log instead of logger.log

  // Update leaderboard with power information
  updateLeaderboard();

  // Show messages with animation or immediately based on skipMessages flag
<<<<<<< HEAD
  if (!skipMessages) {
    updateChatWindows(true);
  } else {
    gameState.messagesPlaying = false;
  }
=======
  updateChatWindows(true, scheduleNextPhase);
>>>>>>> bad4ad37

  // Only animate if not the first phase and animations are requested
  if (!isFirstPhase && !skipMessages) {
    if (previousPhase) {
      try {
        // Don't create animations immediately if messages are still playing
        // The main loop will handle this when messages finish
<<<<<<< HEAD
        if (!gameState.messagesPlaying) {
          createAnimationsForNextPhase();
        }
      } catch (error) {
        console.warn(`Caught below error when attempting to create animations. Moving on without them.`)
        console.error(error)
=======
        createAnimationsForNextPhase();
      } catch (error) {
        console.warn(`Caught below error when attempting to create animations. Moving on without them.`)
        console.warn(error)
>>>>>>> bad4ad37
        initUnits(gameState.phaseIndex)

      }
    }
  } else {
    logger.log("No animations for this phase transition");
  }
<<<<<<< HEAD
  gameState.nextPhaseScheduled = false;
=======
>>>>>>> bad4ad37

}

/**
 * Display the initial phase without animations
 * Used when first loading a game
 */
export function displayInitialPhase() {
  initUnits(0);
  displayPhase(true);
}

/**
 * Display a phase with animations
 * Used during normal gameplay
 */
export function displayPhaseWithAnimation() {
  displayPhase(false);
}


<<<<<<< HEAD
/**
 * Advances to the next phase in the game sequence
 * Handles speaking summaries and transitioning to the next phase
 */
export function advanceToNextPhase() {
  // If we're not "playing" through the game, just skipping phases, move everything along
  if (!gameState.isPlaying) {
    nextPhase()
  }

  if (!gameState.gameData || !gameState.gameData.phases || gameState.phaseIndex < 0) {
    logger.log("Cannot advance phase: invalid game state");
    return;
  }

  // Get current phase
  const currentPhase = gameState.gameData.phases[gameState.phaseIndex];

  console.log(`Current phase: ${currentPhase.name}, Has summary: ${Boolean(currentPhase.summary)}`);
  if (currentPhase.summary) {
    console.log(`Summary preview: "${currentPhase.summary.substring(0, 50)}..."`);
  }

  if (config.isDebugMode) {
    console.log(`Processing phase transition for ${currentPhase.name}`);
  }

  const speechDelay = 2000

  // First show summary if available
  if (currentPhase.summary && currentPhase.summary.trim() !== '') {
    // Delay speech in streaming mode
    setTimeout(() => {
      // Speak the summary and advance after
      if (!gameState.isSpeaking) {
        speakSummary(currentPhase.summary)
          .then(() => {
            console.log("Speech completed successfully");
            if (gameState.isPlaying) {
              nextPhase();
            }
          })
          .catch((error) => {
            console.error("Speech failed with error:", error);
            if (gameState.isPlaying) {
              nextPhase();
            }
          }).finally(() => {
            // Any cleanup code here
          });
      } else {
        console.error("Attempted to start speaking when already speaking...");
      }
    }, speechDelay);
  } else {
    console.log("No summary available, skipping speech");
    // No summary to speak, advance immediately
    nextPhase();
  }

}

=======
>>>>>>> bad4ad37
function displayFinalPhase() {
  if (!gameState.gameData || !gameState.gameData.phases || gameState.gameData.phases.length === 0) {
    return;
  }

  // Get the final phase to determine the winner
  const finalPhase = gameState.gameData.phases[gameState.gameData.phases.length - 1];

  if (!finalPhase.state?.centers) {
    logger.log("No supply center data available to determine winner");
    return;
  }

  // Find the power with the most supply centers
  let winner = '';
  let maxCenters = 0;

  for (const [power, centers] of Object.entries(finalPhase.state.centers)) {
    const centerCount = Array.isArray(centers) ? centers.length : 0;
    if (centerCount > maxCenters) {
      maxCenters = centerCount;
      winner = power;
    }
  }

  // Display victory message
  if (winner && maxCenters > 0) {
    // Create final standings
    const finalStandings = Object.entries(finalPhase.state.centers)
      .map(([power, centers]) => ({
        power,
        centers: Array.isArray(centers) ? centers.length : 0
      }))
      .sort((a, b) => b.centers - a.centers);

    // Show victory modal
    showVictoryModal({
      winner,
      maxCenters,
      finalStandings,
    });
<<<<<<< HEAD
    setTimeout(() => {
      gameState.loadNextGame(true)
    }, config.victoryModalDisplayMs)
=======
    gameState.eventQueue.scheduleDelay(config.victoryModalDisplayMs, () => {
      gameState.loadNextGame(true)
    }, `victory-modal-timeout-${Date.now()}`)
>>>>>>> bad4ad37

  } else {
    logger.log("Could not determine game winner");
  }
}<|MERGE_RESOLUTION|>--- conflicted
+++ resolved
@@ -98,22 +98,15 @@
     // Start background audio when playback starts
     startBackgroundAudio();
 
-<<<<<<< HEAD
-=======
     // Start event queue for deterministic animations
     gameState.eventQueue.start();
 
     if (gameState.cameraPanAnim) gameState.cameraPanAnim.getAll()[1].start()
 
->>>>>>> bad4ad37
     // First, show the messages of the current phase if it's the initial playback
     if (gameState.currentPhase.messages && gameState.currentPhase.messages.length) {
       // Show messages with stepwise animation
       logger.log(`Playing ${gameState.currentPhase.messages.length} messages from phase ${gameState.phaseIndex + 1}/${gameState.gameData.phases.length}`);
-<<<<<<< HEAD
-      gameState.nextPhaseScheduled = true
-=======
->>>>>>> bad4ad37
       displayPhase()
     } else {
       // No messages, go straight to unit animations
@@ -239,15 +232,7 @@
   updateLeaderboard();
 
   // Show messages with animation or immediately based on skipMessages flag
-<<<<<<< HEAD
-  if (!skipMessages) {
-    updateChatWindows(true);
-  } else {
-    gameState.messagesPlaying = false;
-  }
-=======
   updateChatWindows(true, scheduleNextPhase);
->>>>>>> bad4ad37
 
   // Only animate if not the first phase and animations are requested
   if (!isFirstPhase && !skipMessages) {
@@ -255,19 +240,10 @@
       try {
         // Don't create animations immediately if messages are still playing
         // The main loop will handle this when messages finish
-<<<<<<< HEAD
-        if (!gameState.messagesPlaying) {
-          createAnimationsForNextPhase();
-        }
-      } catch (error) {
-        console.warn(`Caught below error when attempting to create animations. Moving on without them.`)
-        console.error(error)
-=======
         createAnimationsForNextPhase();
       } catch (error) {
         console.warn(`Caught below error when attempting to create animations. Moving on without them.`)
         console.warn(error)
->>>>>>> bad4ad37
         initUnits(gameState.phaseIndex)
 
       }
@@ -275,10 +251,6 @@
   } else {
     logger.log("No animations for this phase transition");
   }
-<<<<<<< HEAD
-  gameState.nextPhaseScheduled = false;
-=======
->>>>>>> bad4ad37
 
 }
 
@@ -300,71 +272,6 @@
 }
 
 
-<<<<<<< HEAD
-/**
- * Advances to the next phase in the game sequence
- * Handles speaking summaries and transitioning to the next phase
- */
-export function advanceToNextPhase() {
-  // If we're not "playing" through the game, just skipping phases, move everything along
-  if (!gameState.isPlaying) {
-    nextPhase()
-  }
-
-  if (!gameState.gameData || !gameState.gameData.phases || gameState.phaseIndex < 0) {
-    logger.log("Cannot advance phase: invalid game state");
-    return;
-  }
-
-  // Get current phase
-  const currentPhase = gameState.gameData.phases[gameState.phaseIndex];
-
-  console.log(`Current phase: ${currentPhase.name}, Has summary: ${Boolean(currentPhase.summary)}`);
-  if (currentPhase.summary) {
-    console.log(`Summary preview: "${currentPhase.summary.substring(0, 50)}..."`);
-  }
-
-  if (config.isDebugMode) {
-    console.log(`Processing phase transition for ${currentPhase.name}`);
-  }
-
-  const speechDelay = 2000
-
-  // First show summary if available
-  if (currentPhase.summary && currentPhase.summary.trim() !== '') {
-    // Delay speech in streaming mode
-    setTimeout(() => {
-      // Speak the summary and advance after
-      if (!gameState.isSpeaking) {
-        speakSummary(currentPhase.summary)
-          .then(() => {
-            console.log("Speech completed successfully");
-            if (gameState.isPlaying) {
-              nextPhase();
-            }
-          })
-          .catch((error) => {
-            console.error("Speech failed with error:", error);
-            if (gameState.isPlaying) {
-              nextPhase();
-            }
-          }).finally(() => {
-            // Any cleanup code here
-          });
-      } else {
-        console.error("Attempted to start speaking when already speaking...");
-      }
-    }, speechDelay);
-  } else {
-    console.log("No summary available, skipping speech");
-    // No summary to speak, advance immediately
-    nextPhase();
-  }
-
-}
-
-=======
->>>>>>> bad4ad37
 function displayFinalPhase() {
   if (!gameState.gameData || !gameState.gameData.phases || gameState.gameData.phases.length === 0) {
     return;
@@ -406,15 +313,9 @@
       maxCenters,
       finalStandings,
     });
-<<<<<<< HEAD
-    setTimeout(() => {
-      gameState.loadNextGame(true)
-    }, config.victoryModalDisplayMs)
-=======
     gameState.eventQueue.scheduleDelay(config.victoryModalDisplayMs, () => {
       gameState.loadNextGame(true)
     }, `victory-modal-timeout-${Date.now()}`)
->>>>>>> bad4ad37
 
   } else {
     logger.log("Could not determine game winner");
